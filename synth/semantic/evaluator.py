from abc import ABC, abstractmethod
<<<<<<< HEAD
from operator import sub
from typing import Any, Dict, List, Set
=======
from typing import Any, Dict, Iterable, List, Set
>>>>>>> 9a3feb6d

from synth.syntax.program import Function, Primitive, Program, Variable
from synth.syntax.type_system import PrimitiveType


class Evaluator(ABC):
    @abstractmethod
    def eval(self, program: Program, input: Any) -> Any:
        pass


def __tuplify__(element: Any) -> Any:
    if isinstance(element, List):
        return tuple(__tuplify__(x) for x in element)
    else:
        return element


def auto_complete_semantics(
    primitives: Iterable[str], semantics: Dict[str, Any]
) -> None:
    """
    Copy the semantics for all primitives that are not semantically defined yet there are defined up to prefix before @.
    Examples:
        1) and, and@0, and@1
        Defining only and and then autocompleting will give the same semantic to the 3 previous primitives
        2) or@0
        Since or is not defined semantically then or@0 is not either.
    """
    for prim in primitives:
        if "@" in prim and prim not in semantics:
            prefix = prim[: prim.index("@")]
            if prefix in semantics:
                semantics[prim] = semantics[prefix]


class DSLEvaluator(Evaluator):
    def __init__(self, semantics: Dict[str, Any], use_cache: bool = True) -> None:
        super().__init__()
        self.semantics = semantics
        self.use_cache = use_cache
        self._cache: Dict[Any, Dict[Program, Any]] = {}
        self._cons_cache: Dict[Any, Dict[Program, Any]] = {}
        self.skip_exceptions: Set[Exception] = set()
        # Statistics
        self._total_requests = 0
        self._cache_hits = 0

    def eval(self, program: Program, input: List) -> Any:
        key = __tuplify__(input)
        if key not in self._cache and self.use_cache:
            self._cache[key] = {}
        evaluations: Dict[Program, Any] = self._cache[key] if self.use_cache else {}
        if program in evaluations:
            return evaluations[program]
        try:
            for sub_prog in program.depth_first_iter():
                self._total_requests += 1
                if sub_prog in evaluations:
                    self._cache_hits += 1
                    continue
                if isinstance(sub_prog, Primitive):
                    evaluations[sub_prog] = self.semantics[sub_prog.primitive]
                elif isinstance(sub_prog, Variable):
                    evaluations[sub_prog] = input[sub_prog.variable]
                elif isinstance(sub_prog, Function):
                    fun = evaluations[sub_prog.function]
                    for arg in sub_prog.arguments:
                        fun = fun(evaluations[arg])
                    evaluations[sub_prog] = fun
        except Exception as e:
            if type(e) in self.skip_exceptions:
                evaluations[program] = None
                return None
            else:
                raise e

        return evaluations[program]

    def eval_with_constant(self, program: Program, input: List, constant: str) -> Any:
        key = __tuplify__(input)
        flush = False
        if key not in self._cache and self.use_cache:
            self._cache[key] = {}
        evaluations: Dict[Program, Any] = self._cache[key] if self.use_cache else {}
        if program in evaluations:
            return evaluations[program]
        try:
            for sub_prog in program.depth_first_iter():
                self._total_requests += 1
                if (
                    sub_prog in evaluations
                    and evaluations[sub_prog]
                    and not (
                        isinstance(sub_prog, Primitive) and sub_prog.primitive == "cste"
                    )
                ):
                    self._cache_hits += 1
                    continue
                if isinstance(sub_prog, Primitive):
                    if sub_prog.primitive == "cste":
                        evaluations[sub_prog] = constant
                        flush = True
                    else:
                        evaluations[sub_prog] = self.semantics[sub_prog.primitive]
                elif isinstance(sub_prog, Variable):
                    evaluations[sub_prog] = input[sub_prog.variable]
                elif isinstance(sub_prog, Function):
                    fun = evaluations[sub_prog.function]
                    for arg in sub_prog.arguments:
                        fun = fun(evaluations[arg])
                    evaluations[sub_prog] = fun
        except Exception as e:
            if type(e) in self.skip_exceptions:
                evaluations[program] = None
                return None
            else:
                raise e
        # empty cache for this key to reevaluate constant
        if flush:
            self._cache[key] = {}
        return evaluations[program]

    @property
    def cache_hit_rate(self) -> float:
        return self._cache_hits / self._total_requests


class DSLEvaluatorWithConstant(Evaluator):
    def __init__(
        self,
        semantics: Dict[str, Any],
        constant_types: Set[PrimitiveType],
        use_cache: bool = True,
    ) -> None:
        super().__init__()
        self.semantics = semantics
        self.constant_types = constant_types
        self.use_cache = use_cache
        self._cache: Dict[Any, Dict[Program, Any]] = {}
        self._cons_cache: Dict[Any, Dict[Program, Any]] = {}
        self._invariant_cache: Dict[Program, Any] = {}
        self.skip_exceptions: Set[Exception] = set()
        # Statistics
        self._total_requests = 0
        self._cache_hits = 0

    def eval_with_constant(
        self, program: Program, input: List, constant_in: str, constant_out: str
    ) -> Any:
        evaluations: Dict[Program, Any] = {}
        if self.use_cache:
            used_cons = False
            for sub_prog in program.depth_first_iter():
                if (
                    isinstance(sub_prog, Primitive)
                    and sub_prog.type in self.constant_types
                ):
                    used_cons = True
                    break
            if used_cons:
                key = input.copy()
                key.append(constant_in)
                key.append(constant_out)
                key = __tuplify__(key)
                evaluations = self._cons_cache[key] if key in self._cons_cache else {}
            else:
                key = __tuplify__(input)
                evaluations = self._cache[key] if key in self._cache else {}

        if program in evaluations:
            return evaluations[program]
        try:
            for sub_prog in program.depth_first_iter():
                self._total_requests += 1
                if sub_prog in evaluations:
                    self._cache_hits += 1
                    continue
                if sub_prog.is_invariant(self.constant_types):
                    if sub_prog in self._invariant_cache:
                        self._cache_hits += 1
                        evaluations[sub_prog] = self._invariant_cache[sub_prog]
                        continue
                    else:
                        self._invariant_cache[sub_prog] = None
                if isinstance(sub_prog, Primitive):
                    if sub_prog.primitive == "cste_in":
                        evaluations[sub_prog] = constant_in
                    elif sub_prog.primitive == "cste_out":
                        evaluations[sub_prog] = constant_out
                    else:
                        evaluations[sub_prog] = self.semantics[sub_prog.primitive]
                elif isinstance(sub_prog, Variable):
                    evaluations[sub_prog] = input[sub_prog.variable]
                elif isinstance(sub_prog, Function):
                    fun = evaluations[sub_prog.function]
                    for arg in sub_prog.arguments:
                        fun = fun(evaluations[arg])
                    evaluations[sub_prog] = fun
                if sub_prog.is_invariant(self.constant_types):
                    self._invariant_cache[sub_prog] = evaluations[sub_prog]

        except Exception as e:
            if type(e) in self.skip_exceptions:
                evaluations[program] = None
                return None
            else:
                print(e)
                raise e

        return evaluations[program]

    def eval(self, program: Program, input: List) -> Any:
        key = __tuplify__(input)
        if key not in self._cache and self.use_cache:
            self._cache[key] = {}
        evaluations: Dict[Program, Any] = self._cache[key] if self.use_cache else {}
        if program in evaluations:
            return evaluations[program]
        try:
            for sub_prog in program.depth_first_iter():
                self._total_requests += 1
                if sub_prog in evaluations:
                    self._cache_hits += 1
                    continue
                if isinstance(sub_prog, Primitive):
                    evaluations[sub_prog] = self.semantics[sub_prog.primitive]
                elif isinstance(sub_prog, Variable):
                    evaluations[sub_prog] = input[sub_prog.variable]
                elif isinstance(sub_prog, Function):
                    fun = evaluations[sub_prog.function]
                    for arg in sub_prog.arguments:
                        fun = fun(evaluations[arg])
                    evaluations[sub_prog] = fun
        except Exception as e:
            if type(e) in self.skip_exceptions:
                evaluations[program] = None
                return None
            else:
                raise e

        return evaluations[program]

    @property
    def cache_hit_rate(self) -> float:
        return self._cache_hits / self._total_requests<|MERGE_RESOLUTION|>--- conflicted
+++ resolved
@@ -1,10 +1,5 @@
 from abc import ABC, abstractmethod
-<<<<<<< HEAD
-from operator import sub
-from typing import Any, Dict, List, Set
-=======
 from typing import Any, Dict, Iterable, List, Set
->>>>>>> 9a3feb6d
 
 from synth.syntax.program import Function, Primitive, Program, Variable
 from synth.syntax.type_system import PrimitiveType

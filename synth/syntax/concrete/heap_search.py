--- conflicted
+++ resolved
@@ -222,8 +222,6 @@
     return HeapSearch(G)
 
 
-<<<<<<< HEAD
-=======
 class Bucket(Ordered):
     def __init__(self, size: int = 3):
         self.elems = [0 for _ in range(size)]
@@ -276,8 +274,6 @@
         index = self.size - int(probability * self.size) - 1
         self.elems[index] += 1
 
-
->>>>>>> 3e57dec9
 class BucketSearch(HSEnumerator):
     def __init__(self, G: ConcretePCFG, bucket_size: int) -> None:
         super().__init__(G)
@@ -298,12 +294,8 @@
             for arg, S3 in zip(new_arguments, self.G.rules[S][F][0]):
                 new_bucket += self.bucket_tuples[arg][S3]
         else:
-<<<<<<< HEAD
-            new_bucket.add_prob_uniform(self.G.rules[S][new_program][1])
-=======
             probability = self.G.rules[S][new_program][1]
             new_bucket.add_prob_uniform(probability)
->>>>>>> 3e57dec9
         self.bucket_tuples[new_program][S] = new_bucket
         return -new_bucket
 

from typing import Callable, Iterable, List, Optional, Tuple, Union
import csv
import time
import argparse

from synth.syntax import (
    ProbDetGrammar,
    ProbUGrammar,
    CFG,
    DSL,
    hs_enumerate_prob_grammar,
    bs_enumerate_prob_grammar,
    bps_enumerate_prob_grammar,
    ProgramEnumerator,
    auto_type,
)
from synth.syntax.grammars.enumeration.constant_delay import (
    enumerate_prob_grammar as cd,
)
import tqdm
import timeout_decorator

SEARCH_ALGOS = {
    "bee_search": bs_enumerate_prob_grammar,
    "beap_search": bps_enumerate_prob_grammar,
    "heap_search": hs_enumerate_prob_grammar,
    "cd4": lambda x: cd(x, k=4),
    "cd12": lambda x: cd(x, k=12),
    "cd100": lambda x: cd(x, k=100),
}

parser = argparse.ArgumentParser(
    description="Compare search algorithms", fromfile_prefix_chars="@"
)
parser.add_argument(
    "-o",
    "--output",
    type=str,
    default="./enumeration.csv",
    help="output file (default: './enumeration.csv')",
)
parser.add_argument(
    dest="n", metavar="programs", type=int, help="number of programs to be enumerated"
)
# parser.add_argument(
#     dest="max_rules", type=int, help="maximum number of derivation rules"
# )
parser.add_argument(
    dest="max_non_terminals", type=int, help="maximum number of non terminals"
)
parser.add_argument(
    "-t", "--timeout", type=int, default=300, help="timeout in seconds (default: 300)"
)
parser.add_argument(
    "-s", "--seed", type=int, default=-1, help="seed (default: -1, uniform)"
)


parameters = parser.parse_args()
output_file: str = parameters.output
programs: int = parameters.n
timeout: int = parameters.timeout
seed: int = parameters.seed
# max_rules: int = parameters.max_rules
max_non_terminals: int = parameters.max_non_terminals

file_name = output_file[: -len(".csv")] if output_file.endswith(".csv") else output_file


# ================================
# Load constants specific to dataset
# ================================


def save(trace: Iterable, name: str) -> None:
    with open(name, "w") as fd:
        writer = csv.writer(fd)
        writer.writerows(trace)


# Enumeration methods =====================================================
def summary_enumerative_search(
    pcfg: ProbDetGrammar,
    name: str,
    custom_enumerate: Callable[
        [Union[ProbDetGrammar, ProbUGrammar]], ProgramEnumerator
    ],
    programs: int,
    timeout: int = 300,
    title: Optional[str] = None,
    seed: int = -1,
) -> Tuple[str, int, int, float, int, int, int, int]:
    n = 0
    non_terminals = len(pcfg.rules)
    derivation_rules = sum(len(pcfg.rules[S]) for S in pcfg.rules)
    used_time = 0

    pbar = tqdm.tqdm(total=programs, desc=title or name)
    enumerator = custom_enumerate(pcfg)
    gen = enumerator.generator()
    program = 1
    datum_each = 100000
    start = 0
    try:

        def fun():
            return next(gen)

        get_next = timeout_decorator.timeout(timeout, timeout_exception=StopIteration)(
            fun
        )
        start = time.perf_counter_ns()
        while program is not None:
            program = get_next()
            n += 1
            if n % datum_each == 0 or n >= programs:
                used_time = time.perf_counter_ns() - start
                bef = time.perf_counter_ns()
                if used_time >= timeout * 1e9:
                    break
                pbar.update(datum_each)
                if n >= programs:
                    break
                rem_time = timeout - used_time / 1e9
                get_next = timeout_decorator.timeout(
                    rem_time, timeout_exception=StopIteration
                )(fun)
                start -= time.perf_counter_ns() - bef
    except (StopIteration, RuntimeError):
        used_time = time.perf_counter_ns() - start
    pbar.close()
    datum_each = 1000000
    factor = datum_each / n
    return (
        name,
        non_terminals,
        derivation_rules,
        used_time * factor / 1e9,
        datum_each,
        int(enumerator.programs_in_queues() * factor),
        int(enumerator.programs_in_banks() * factor),
        seed,
    )


def enumerative_search(
    pcfg: ProbDetGrammar,
    name: str,
    custom_enumerate: Callable[
        [Union[ProbDetGrammar, ProbUGrammar]], ProgramEnumerator
    ],
    programs: int,
    timeout: int = 300,
    title: Optional[str] = None,
    seed: int = -1,
) -> Tuple[
    Tuple[str, int, int, float, int, int, int, int],
    List[Tuple[str, int, int, float, int, int, int, int]],
]:
    n = 0
    non_terminals = len(pcfg.rules)
    derivation_rules = sum(len(pcfg.rules[S]) for S in pcfg.rules)
    used_time = 0

    pbar = tqdm.tqdm(total=programs, desc=title or name, smoothing=0)
    enumerator = custom_enumerate(pcfg)
    gen = enumerator.generator()
    program = 1
    datum_each = 100000
    target_generation_speed = 1000000
    start = 0
    detailed = []
    try:

        def fun():
            return next(gen)

        get_next = timeout_decorator.timeout(timeout, timeout_exception=StopIteration)(
            fun
        )
        start = time.perf_counter_ns()
        while program is not None:
            program = get_next()
            n += 1
            if n % datum_each == 0 or n >= programs:
                used_time = time.perf_counter_ns() - start
                bef = time.perf_counter_ns()
                if used_time >= timeout * 1e9:
                    break
                pbar.update(datum_each)
                if n >= programs:
                    break
                detailed.append(
                    (
                        name,
                        non_terminals,
                        derivation_rules,
                        used_time / 1e9,
                        n,
                        enumerator.programs_in_queues(),
                        enumerator.programs_in_banks(),
                        seed,
                    )
                )
                rem_time = timeout - used_time / 1e9
                get_next = timeout_decorator.timeout(
                    rem_time, timeout_exception=StopIteration
                )(fun)
                start -= time.perf_counter_ns() - bef
    except (StopIteration, RuntimeError):
        used_time = time.perf_counter_ns() - start
    pbar.close()
    factor = target_generation_speed / n
    return (
        name,
        non_terminals,
        derivation_rules,
        used_time * factor / 1e9,
        target_generation_speed,
        int(enumerator.programs_in_queues() * factor),
        int(enumerator.programs_in_banks() * factor),
        seed,
    ), detailed


# Main ====================================================================

if __name__ == "__main__":
    # trace_rules = [
    #     (
    #         "search",
    #         "non_terminals",
    #         "derivation_rules",
    #         "time",
    #         "programs",
    #         "queue",
    #         "bank",
    #     )
    # ]
    # print("Working on derivation rules scaling")
    # for derivation_rules in range(2, max_rules + 1, 10):
    #     syntax = {
    #         "+": "s -> s",
    #         "1": "s",
    #     }
    #     for i in range(2, derivation_rules):
    #         syntax[f"{i}"] = "s"
    #     cfg = CFG.infinite(DSL(auto_type(syntax)), auto_type("s->s"), n_gram=1)
    #     pcfg = ProbDetGrammar.uniform(cfg)
    #     for name, enum in SEARCH_ALGOS.items():
    #         trace_rules.append(
    #             enumerative_search(pcfg, name, enum, programs, timeout=timeout, title=f"{name}-{derivation_rules}")  # type: ignore
    #         )
    #     save(trace_rules, file_name + "_rules.csv")
    # print("csv file was saved as:", file_name + "_rules.csv")
    summary_trace = [
        (
            "search",
            "non_terminals",
            "derivation_rules",
            "time",
            "programs",
            "queue",
            "bank",
            "seed",
        )
    ]
    detailed_trace = [
        (
            "search",
            "non_terminals",
            "derivation_rules",
            "time",
            "programs",
            "queue",
            "bank",
            "seed",
        )
    ]
    print("Working on non terminals scaling")
    non_terminals_values = [4]
    while non_terminals_values[-1] < max_non_terminals:
        last = non_terminals_values[-1]
        if last <= 10:
            last += 2
        else:
            last += 10
        non_terminals_values.append(last)
    first = True
    for non_terminals in non_terminals_values:
        syntax = {
            "1": "s1",
        }
        for i in range(2, non_terminals + 1):
            syntax[f"cast{i}"] = f"s{i} -> s1"
            syntax[f"s{i}"] = f"s{i}"
            syntax[f"+{i}"] = f"s1 -> s{i} -> s{i}"
            syntax[f"*{i}"] = f"s{i-1} -> s{i} -> s{i+1} -> s{i}"
        cfg = CFG.infinite(DSL(auto_type(syntax)), auto_type("s1->s1"), n_gram=1)
        if seed < 0:
            pcfg = ProbDetGrammar.uniform(cfg)
        else:
            pcfg = ProbDetGrammar.random(cfg, seed=seed)
        for name, enum in SEARCH_ALGOS.items():
            if first:
                summary, detailed = enumerative_search(
                    pcfg,
                    name,
                    enum,
                    programs,
                    timeout=timeout,
                    title=f"{name}-{non_terminals}",
<<<<<<< HEAD
=======
                    seed=seed,
>>>>>>> ef20aa31
                )  # type: ignore
                summary_trace.append(summary)
                detailed_trace += detailed
            else:
                summary_trace.append(
                    summary_enumerative_search(
                        pcfg,
                        name,
                        enum,
                        programs,
                        timeout=timeout,
                        title=f"{name}-{non_terminals}",
<<<<<<< HEAD
=======
                        seed=seed,
>>>>>>> ef20aa31
                    )  # type: ignore
                )
        save(summary_trace, file_name + "_growth.csv")
        save(detailed_trace, file_name + "_detailed.csv")
        first = False
    print("growth csv file was saved as:", file_name + "_growth.csv")
    print("detailed csv file was saved as:", file_name + "_detailed.csv")<|MERGE_RESOLUTION|>--- conflicted
+++ resolved
@@ -310,10 +310,7 @@
                     programs,
                     timeout=timeout,
                     title=f"{name}-{non_terminals}",
-<<<<<<< HEAD
-=======
                     seed=seed,
->>>>>>> ef20aa31
                 )  # type: ignore
                 summary_trace.append(summary)
                 detailed_trace += detailed
@@ -326,10 +323,7 @@
                         programs,
                         timeout=timeout,
                         title=f"{name}-{non_terminals}",
-<<<<<<< HEAD
-=======
                         seed=seed,
->>>>>>> ef20aa31
                     )  # type: ignore
                 )
         save(summary_trace, file_name + "_growth.csv")

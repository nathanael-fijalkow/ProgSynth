--- conflicted
+++ resolved
@@ -115,13 +115,6 @@
             k.replace(solver, "").strip(" ").capitalize(): v for k, v in methods.items()
         }
     for seed in sorted(summary):
-<<<<<<< HEAD
-        print("seed", seed)
-        for name, (solved, total) in sorted(summary[seed].items()):
-            if len(to_replace) > 0:
-                name = name.replace(to_replace, "").strip()
-            print(f"\t{name} solved {solved}/{total} ({solved/total:.1%}) tasks")
-=======
         print(f"{F.BLUE}seed", seed, F.RESET)
         for name, (solved, total) in sorted(summary[seed].items()):
             if len(to_replace) > 0:
@@ -129,7 +122,6 @@
             print(
                 f"\t{F.GREEN}{name}{F.RESET} solved {F.YELLOW}{solved}{F.RESET}/{total} ({F.YELLOW}{solved/total:.1%}{F.RESET}) tasks"
             )
->>>>>>> 5f375892
     return methods, timeout
 
 

import os
import sys
<<<<<<< HEAD
from typing import Any, Callable, Dict, Iterable, List, Optional, Tuple, Union
=======
from typing import Any, Callable, Iterable, List, Optional, Set, Tuple, Union
>>>>>>> 5f375892
import csv

import tqdm

from dataset_loader import add_dataset_choice_arg, load_dataset
from dsl_loader import add_dsl_choice_arg, load_DSL


from synth import Dataset, PBE
<<<<<<< HEAD
from synth.semantic.evaluator import DSLEvaluator, DSLEvaluatorWithConstant
=======
from synth.filter.filter import Filter
from synth.semantic.evaluator import DSLEvaluator
>>>>>>> 5f375892
from synth.specification import PBEWithConstants
from synth.syntax import (
    ProbDetGrammar,
    ProbUGrammar,
    DSL,
    hs_enumerate_prob_grammar,
    bs_enumerate_prob_grammar,
    bps_enumerate_prob_grammar,
    hs_enumerate_prob_u_grammar,
    hs_enumerate_bucket_prob_grammar,
    hs_enumerate_bucket_prob_u_grammar,
    ProgramEnumerator,
<<<<<<< HEAD
    Program,
)
=======
    Type,
    CFG,
)
from synth.filter import DFTAFilter, ObsEqFilter
from synth.filter.constraints import add_dfta_constraints
from synth.syntax.program import Program
>>>>>>> 5f375892
from synth.task import Task
from synth.utils import load_object
from synth.utils.import_utils import import_file_function
from synth.pbe.solvers import (
    NaivePBESolver,
    PBESolver,
    CutoffPBESolver,
    RestartPBESolver,
)


import argparse


<<<<<<< HEAD
SOLVERS = {
    solver.name(): solver
    for solver in [NaivePBESolver, CutoffPBESolver, ObsEqPBESolver]
}
# base_solvers = {x: y for x, y in SOLVERS.items()}
# for meta_solver in [RestartPBESolver]:
#     for name, solver in base_solvers.items():
#         SOLVERS[f"{meta_solver.name()}.{name}"] = lambda *args, **kwargs: meta_solver(
#             *args, solver_builder=solver, **kwargs
#         )
=======
SOLVERS = {solver.name(): solver for solver in [NaivePBESolver, CutoffPBESolver]}
base_solvers = {x: y for x, y in SOLVERS.items()}
for meta_solver in [RestartPBESolver]:
    for name, solver in base_solvers.items():
        SOLVERS[f"{meta_solver.name()}.{name}"] = lambda *args, **kwargs: meta_solver(
            *args, solver_builder=solver, **kwargs
        )
>>>>>>> 5f375892

SEARCH_ALGOS = {
    "beap_search": (bps_enumerate_prob_grammar, None),
    "heap_search": (hs_enumerate_prob_grammar, hs_enumerate_prob_u_grammar),
    "bucket_search": (
        lambda x: hs_enumerate_bucket_prob_grammar(x, 3),
        lambda x: hs_enumerate_bucket_prob_u_grammar(x, 3),
    ),
    "bee_search": (bs_enumerate_prob_grammar, None),
}

PRUNING = {"dfta", "obs-eq"}

parser = argparse.ArgumentParser(
    description="Solve program synthesis tasks", fromfile_prefix_chars="@"
)
add_dsl_choice_arg(parser)
add_dataset_choice_arg(parser)
parser.add_argument("--pcfg", type=str, help="files containing the predicted PCFGs")
parser.add_argument(
    "-s",
    "--search",
    choices=SEARCH_ALGOS.keys(),
    default=list(SEARCH_ALGOS.keys())[0],
    help=f"enumeration algorithm (default: {list(SEARCH_ALGOS.keys())[0]})",
)
parser.add_argument(
    "--solver",
    choices=list(SOLVERS.keys()),
    default="naive",
    help=f"used solver (default: naive)",
)
parser.add_argument(
    "-o", "--output", type=str, default="./", help="output folder (default: './')"
)
parser.add_argument(
    "--constrained",
    action="store_true",
    default=False,
    help="use unambigous grammar to include constraints in the grammar if available",
)
parser.add_argument(
    "--support",
    type=str,
    default=None,
    help="train dataset to get the set of supported type requests",
)
parser.add_argument(
    "-t", "--timeout", type=float, default=300, help="task timeout in s (default: 300)"
)

parser.add_argument(
    "-p",
    "--pruning",
    nargs="*",
    choices=list(x for x in PRUNING),
    help="runtime pruning",
)
parser.add_argument(
    "--filter",
    nargs="*",
    type=str,
    help="load the given files and call their get_filter functions to get a Filter[Program]",
)

parameters = parser.parse_args()
dsl_name: str = parameters.dsl
dataset_file: str = parameters.dataset
pcfg_file: str = parameters.pcfg
search_algo: str = parameters.search
method: Callable[[Any], PBESolver] = SOLVERS[parameters.solver]
output_folder: str = parameters.output
task_timeout: float = parameters.timeout
constrained: bool = parameters.constrained
support: Optional[str] = (
    None if not parameters.support else parameters.support.format(dsl_name=dsl_name)
)
pruning: List[str] = parameters.pruning or []
filter_files: List[str] = parameters.filter or []

if not os.path.exists(dataset_file) or not os.path.isfile(dataset_file):
    print("Dataset must be a valid dataset file!", file=sys.stderr)
    sys.exit(1)
elif support is not None and (
    not os.path.exists(support) or not os.path.isfile(support)
):
    print("Support dataset must be a valid dataset file!", file=sys.stderr)
    sys.exit(1)

det_search, u_search = SEARCH_ALGOS[search_algo]
custom_enumerate = u_search if constrained else det_search
if custom_enumerate is None:
    txt = "det-CFG" if not constrained else "UCFG"
    print(
        f"search algorithm {search_algo} does not support enumeration for {txt}!",
        file=sys.stderr,
    )
    sys.exit(1)

start_index = (
    0
    if not os.path.sep in dataset_file
    else (len(dataset_file) - dataset_file[::-1].index(os.path.sep))
)
dataset_name = dataset_file[start_index : dataset_file.index(".", start_index)]

supported_type_requests = Dataset.load(support).type_requests() if support else None


MODULO = int(2**14)


class ObsEq(DSLEvaluator):
    def __init__(self, task: Task[PBEWithConstants], evaluator: DSLEvaluator) -> None:
        self._results: Dict[Any, Any] = {}
        self.task = task
        self.evaluator = evaluator
        self._success = set()
        self.solver: Optional[PBESolver] = None
        # print("Tackling:", task.metadata["name"])
        # print("Constants:", task.specification.constants)
        self._eval = set()
        self.n = 0
        self.should_quit = False

    def test_equivalent(self, program: Program) -> bool:
        if self.should_quit:
            return False
        self.n += 1
        if self.n > MODULO:
            self.n = 0
            if (
                self.solver is not None
                and self.solver.timer is not None
                and self.solver.timer.elapsed_time() > self.solver.timeout
            ):
                self.should_quit = True
                return False
        if program in self._eval:
            return False
        outputs = None
        failed = False
        for ex in self.task.specification.examples:
            out = self.evaluator.eval(program, ex.inputs)
            if out is None:
                return True
            # print("\t", prog, "on", ex.inputs, "==", out)
            local_success = out == ex.output
            failed |= not local_success
            outputs = (outputs, out)  # type: ignore
        if not failed:
            self._success.add(program)
            return False
        # input()
        # print(outputs)
        original = self._results.get(outputs)
        if original is not None:
            # print("WAIT:", program, "<==>", original)
            return True
        else:
            self._results[outputs] = program
            self._eval.add(program)
            return False

    def eval(self, program: Program, input: List) -> Any:
        if program not in self._success:
            return None
        else:
            return self.evaluator.eval(program, input)

    def clear_cache(self) -> None:
        self._success = set()
        self._eval.clear()
        self._results.clear()
        return self.evaluator.clear_cache()


# ================================
# Load dftas files
# ================================
filter_pot_funs = [
    import_file_function(file[:-3].replace("/", "."), ["get_filter"])()
    for file in filter_files
]
filter_funs = [x.get_filter for x in filter_pot_funs if x is not None]

# ================================
# Load constants specific to dataset
# ================================


def load_dsl_and_dataset() -> Tuple[
    Dataset[PBE], DSL, DSLEvaluator, List[str], Set[Type]
]:
    dsl_module = load_DSL(dsl_name)
    dsl, evaluator = dsl_module.dsl, dsl_module.evaluator
    # ================================
    # Load dataset
    # ================================
    full_dataset = load_dataset(dsl_name, dataset_file)

    return (
        full_dataset,
        dsl,
        evaluator,
        getattr(dsl_module, "constraints", []),
        getattr(dsl_module, "constant_types", set()),
    )


# Produce PCFGS ==========================================================


def save(trace: Iterable, file: str) -> None:
    with open(file, "w") as fd:
        writer = csv.writer(fd)
        writer.writerows(trace)


# Enumeration methods =====================================================
def setup_filters(
    task: Task[PBE], constant_types: Set[Type]
) -> Optional[Filter[Program]]:
    out = None
    # Dynamic DFTA filters
    filters = [f(task.type_request, constant_types) for f in filter_funs]
    for filter in filters:
        out = filter if out is None else out.intersection(filter)
    if "dfta" in pruning:
        base_grammar = CFG.infinite(
            dsl, task.type_request, constant_types=constant_types
        )
        filter = DFTAFilter(
            add_dfta_constraints(base_grammar, constraints, progress=False)
        )
        out = filter if out is None else out.intersection(filter)
    if "obs-eq" in pruning:
        filter = ObsEqFilter(
            solver.evaluator, [ex.inputs for ex in task.specification.examples]
        )
        out = filter if out is None else out.intersection(filter)
    return out


def enumerative_search(
<<<<<<< HEAD
    dataset: Dataset[PBEWithConstants],
    evaluator: DSLEvaluatorWithConstant,
=======
    dataset: Dataset[PBE],
    evaluator: DSLEvaluator,
>>>>>>> 5f375892
    pcfgs: Union[List[ProbDetGrammar], List[ProbUGrammar]],
    trace: List[Tuple[bool, float]],
    solver: PBESolver,
    custom_enumerate: Callable[
        [Union[ProbDetGrammar, ProbUGrammar]], ProgramEnumerator
    ],
    save_file: str,
    constant_types: Set[Type],
) -> None:

    start = max(0, len(trace) - 1)
    pbar = tqdm.tqdm(total=len(pcfgs) - start, desc="Tasks", smoothing=0)
    i = 0
    solved = 0
    total = 0
    tasks = [
        t
        for t in dataset.tasks
        if supported_type_requests is None or t.type_request in supported_type_requests
    ]
    stats_name = solver.available_stats()
    if start == 0:
        trace.append(["solved", "solution"] + stats_name)
    loc_solver = solver
    for task, pcfg in zip(tasks[start:], pcfgs[start:]):
        if task.metadata.get("name", None) is not None:
            pbar.set_description_str(task.metadata["name"])
        total += 1
        task_solved = False
        solution = None
        if isinstance(task.specification, PBEWithConstants):
            pcfg = pcfg.instantiate_constants(task.specification.constants)
        try:
<<<<<<< HEAD
            gr: ProbDetGrammar = pcfg.instantiate_constants(task.specification.constants)  # type: ignore
            obs_eq = ObsEq(task, solver.evaluator)
            loc_solver: PBESolver = method(evaluator=obs_eq)
            obs_eq.solver = loc_solver
            pe = custom_enumerate(gr)
            pe.set_equiv_check(obs_eq.test_equivalent)
            obs_eq.clear_cache()
            sol_generator = loc_solver.solve(task, pe, timeout=task_timeout)
=======
            enumerator = custom_enumerate(pcfg)
            enumerator.filter = setup_filters(task, constant_types)
            sol_generator = solver.solve(task, enumerator, timeout=task_timeout)
>>>>>>> 5f375892
            solution = next(sol_generator)
            sol_generator.send(True)
            task_solved = True
            solved += 1
            sol_generator.send(True)
        except KeyboardInterrupt:
            break
        except StopIteration:
            pass
        out = [task_solved, solution] + [
            loc_solver.get_stats(name) for name in stats_name
        ]
        loc_solver.reset_stats()
        trace.append(out)
        pbar.update(1)
        evaluator.clear_cache()
        # print("Cache hit:", evaluator.cache_hit_rate)
        # print("Programs tried:", trace[len(trace) - 1][2])
        if i % 10 == 0:
            pbar.set_postfix_str("Saving...")
            save(trace, save_file)
        pbar.set_postfix_str(f"Solved {solved}/{total}")

    pbar.close()


# Main ====================================================================

if __name__ == "__main__":
    (full_dataset, dsl, evaluator, constraints, constant_types) = load_dsl_and_dataset()

    solver: PBESolver = method(evaluator=evaluator)

    pcfgs = load_object(pcfg_file)
    model_name = os.path.split(pcfg_file)[1][
        len(f"pcfgs_{dataset_name}_") : -len(".pickle")
    ]
    pruning_suffix = "_".join(pruning)
    file = os.path.join(
        output_folder,
        f"{dataset_name}_{search_algo}_{model_name}_{solver.full_name()}{pruning_suffix}.csv",
    )
    trace = []
    if os.path.exists(file):
        with open(file, "r") as fd:
            reader = csv.reader(fd)
            trace = [tuple(row) for row in reader]
            print(
                "\tLoaded",
                len(trace) - 1,
                "/",
                len(full_dataset),
                "(",
                int((len(trace) - 1) * 100 / len(full_dataset)),
                "%)",
            )
    enumerative_search(
        full_dataset,
        evaluator,
        pcfgs,
        trace,
        solver,
        custom_enumerate,
        file,
        constant_types,
    )
    save(trace, file)
    print("csv file was saved as:", file)<|MERGE_RESOLUTION|>--- conflicted
+++ resolved
@@ -1,10 +1,6 @@
 import os
 import sys
-<<<<<<< HEAD
-from typing import Any, Callable, Dict, Iterable, List, Optional, Tuple, Union
-=======
 from typing import Any, Callable, Iterable, List, Optional, Set, Tuple, Union
->>>>>>> 5f375892
 import csv
 
 import tqdm
@@ -14,12 +10,8 @@
 
 
 from synth import Dataset, PBE
-<<<<<<< HEAD
-from synth.semantic.evaluator import DSLEvaluator, DSLEvaluatorWithConstant
-=======
 from synth.filter.filter import Filter
 from synth.semantic.evaluator import DSLEvaluator
->>>>>>> 5f375892
 from synth.specification import PBEWithConstants
 from synth.syntax import (
     ProbDetGrammar,
@@ -32,17 +24,12 @@
     hs_enumerate_bucket_prob_grammar,
     hs_enumerate_bucket_prob_u_grammar,
     ProgramEnumerator,
-<<<<<<< HEAD
-    Program,
-)
-=======
     Type,
     CFG,
 )
 from synth.filter import DFTAFilter, ObsEqFilter
 from synth.filter.constraints import add_dfta_constraints
 from synth.syntax.program import Program
->>>>>>> 5f375892
 from synth.task import Task
 from synth.utils import load_object
 from synth.utils.import_utils import import_file_function
@@ -57,18 +44,6 @@
 import argparse
 
 
-<<<<<<< HEAD
-SOLVERS = {
-    solver.name(): solver
-    for solver in [NaivePBESolver, CutoffPBESolver, ObsEqPBESolver]
-}
-# base_solvers = {x: y for x, y in SOLVERS.items()}
-# for meta_solver in [RestartPBESolver]:
-#     for name, solver in base_solvers.items():
-#         SOLVERS[f"{meta_solver.name()}.{name}"] = lambda *args, **kwargs: meta_solver(
-#             *args, solver_builder=solver, **kwargs
-#         )
-=======
 SOLVERS = {solver.name(): solver for solver in [NaivePBESolver, CutoffPBESolver]}
 base_solvers = {x: y for x, y in SOLVERS.items()}
 for meta_solver in [RestartPBESolver]:
@@ -76,7 +51,6 @@
         SOLVERS[f"{meta_solver.name()}.{name}"] = lambda *args, **kwargs: meta_solver(
             *args, solver_builder=solver, **kwargs
         )
->>>>>>> 5f375892
 
 SEARCH_ALGOS = {
     "beap_search": (bps_enumerate_prob_grammar, None),
@@ -184,75 +158,6 @@
 dataset_name = dataset_file[start_index : dataset_file.index(".", start_index)]
 
 supported_type_requests = Dataset.load(support).type_requests() if support else None
-
-
-MODULO = int(2**14)
-
-
-class ObsEq(DSLEvaluator):
-    def __init__(self, task: Task[PBEWithConstants], evaluator: DSLEvaluator) -> None:
-        self._results: Dict[Any, Any] = {}
-        self.task = task
-        self.evaluator = evaluator
-        self._success = set()
-        self.solver: Optional[PBESolver] = None
-        # print("Tackling:", task.metadata["name"])
-        # print("Constants:", task.specification.constants)
-        self._eval = set()
-        self.n = 0
-        self.should_quit = False
-
-    def test_equivalent(self, program: Program) -> bool:
-        if self.should_quit:
-            return False
-        self.n += 1
-        if self.n > MODULO:
-            self.n = 0
-            if (
-                self.solver is not None
-                and self.solver.timer is not None
-                and self.solver.timer.elapsed_time() > self.solver.timeout
-            ):
-                self.should_quit = True
-                return False
-        if program in self._eval:
-            return False
-        outputs = None
-        failed = False
-        for ex in self.task.specification.examples:
-            out = self.evaluator.eval(program, ex.inputs)
-            if out is None:
-                return True
-            # print("\t", prog, "on", ex.inputs, "==", out)
-            local_success = out == ex.output
-            failed |= not local_success
-            outputs = (outputs, out)  # type: ignore
-        if not failed:
-            self._success.add(program)
-            return False
-        # input()
-        # print(outputs)
-        original = self._results.get(outputs)
-        if original is not None:
-            # print("WAIT:", program, "<==>", original)
-            return True
-        else:
-            self._results[outputs] = program
-            self._eval.add(program)
-            return False
-
-    def eval(self, program: Program, input: List) -> Any:
-        if program not in self._success:
-            return None
-        else:
-            return self.evaluator.eval(program, input)
-
-    def clear_cache(self) -> None:
-        self._success = set()
-        self._eval.clear()
-        self._results.clear()
-        return self.evaluator.clear_cache()
-
 
 # ================================
 # Load dftas files
@@ -322,13 +227,8 @@
 
 
 def enumerative_search(
-<<<<<<< HEAD
-    dataset: Dataset[PBEWithConstants],
-    evaluator: DSLEvaluatorWithConstant,
-=======
     dataset: Dataset[PBE],
     evaluator: DSLEvaluator,
->>>>>>> 5f375892
     pcfgs: Union[List[ProbDetGrammar], List[ProbUGrammar]],
     trace: List[Tuple[bool, float]],
     solver: PBESolver,
@@ -362,20 +262,9 @@
         if isinstance(task.specification, PBEWithConstants):
             pcfg = pcfg.instantiate_constants(task.specification.constants)
         try:
-<<<<<<< HEAD
-            gr: ProbDetGrammar = pcfg.instantiate_constants(task.specification.constants)  # type: ignore
-            obs_eq = ObsEq(task, solver.evaluator)
-            loc_solver: PBESolver = method(evaluator=obs_eq)
-            obs_eq.solver = loc_solver
-            pe = custom_enumerate(gr)
-            pe.set_equiv_check(obs_eq.test_equivalent)
-            obs_eq.clear_cache()
-            sol_generator = loc_solver.solve(task, pe, timeout=task_timeout)
-=======
             enumerator = custom_enumerate(pcfg)
             enumerator.filter = setup_filters(task, constant_types)
             sol_generator = solver.solve(task, enumerator, timeout=task_timeout)
->>>>>>> 5f375892
             solution = next(sol_generator)
             sol_generator.send(True)
             task_solved = True
